--- conflicted
+++ resolved
@@ -45,7 +45,7 @@
     def instance_domain(self, v: str) -> None:
         keyring.set_password("mastodon-follower-export/instance-domain", "", v)
         if not (self._client_id and self._client_secret):
-            self._client_id, self._client_secret = MastodonAPI.create_app(  # pyright: ignore[reportUnknownMemberType]
+            self._client_id, self._client_secret = MastodonAPI.create_app(
                 self._name,
                 api_base_url=self.instance_domain,
                 scopes=self._scopes,
@@ -103,29 +103,9 @@
     def _access_token(self) -> str | None:
         return self._keyring_lookup("access-token")
 
-<<<<<<< HEAD
     @_access_token.setter
     def _access_token(self, v: str) -> None:
         self._keyring_set("access-token", v)
-=======
-    def create_app(self, instance_domain: str) -> None:
-        self.instance_domain = instance_domain
-        self.client_id, self.client_secret = MastodonAPI.create_app(
-            "Mastodon Follower Export",
-            api_base_url=instance_domain,
-            scopes=self.scopes,
-            user_agent=self._user_agent,
-        )
-
-    def prompt_auth(self) -> None:
-        QDesktopServices.openUrl(
-            MastodonAPI(
-                api_base_url=self.instance_domain,
-                client_id=self.client_id,
-                client_secret=self.client_secret,
-            ).auth_request_url(scopes=self.scopes)
-        )
->>>>>>> 18284df5
 
     def auth(self, code: str) -> None:
         self._access_token = MastodonAPI(
